--- conflicted
+++ resolved
@@ -5,15 +5,12 @@
 
 In the current release, the supported potential functions are [ANI-1ccx](https://www.nature.com/articles/s41467-019-10827-4)
 and [ANI-2x](https://pubs.acs.org/doi/full/10.1021/acs.jctc.0c00121), using the implementations in [TorchANI](https://github.com/aiqm/torchani), as well as [MACE](https://arxiv.org/abs/2206.07697) models, including the pre-trained [MACE-OFF23 models](https://arxiv.org/abs/2312.15211), utilizing the [MACE implementation](https://github.com/ACEsuit/mace).  They are
-suitable for small molecules involving a limited set of elements and no charges.  Future releases will add new potential
-functions that support a much wider range of molecules.
+suitable for small molecules involving a limited set of elements and no charges.  Additionally models generated with [NequIP](https://www.nature.com/articles/s41467-022-29939-5) can also be used.
+Future releases will add new potential functions that support a much wider range of molecules.
 
-<<<<<<< HEAD
-Additionally [NequIP](https://www.nature.com/articles/s41467-022-29939-5) potential functions can be used using the implementation from https://github.com/mir-group/nequip , see the [README](examples/nequip/README.md) in `/examples/nequip` for more information.
+### Documentation 
 
-=======
-**You can find the current documentation at https://openmm.github.io/openmm-ml**
->>>>>>> 688b1fc9
+You can find the current documentation at https://openmm.github.io/openmm-ml
 
 ### Installation
 
